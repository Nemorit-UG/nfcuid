--- conflicted
+++ resolved
@@ -9,10 +9,7 @@
 	shift bool
 }
 
-<<<<<<< HEAD
-// KeyboardWrite emulate keyboard input from string
-func KeyboardWrite(textInput string, kb keybd_event.KeyBonding) error {
-=======
+
 //KeyboardWrite emulate keyboard input from string with CAPS Lock protection
 func KeyboardWrite(textInput string, kb keybd_event.KeyBonding) error {
 	// Create CAPS Lock manager
@@ -27,7 +24,6 @@
 	defer func() {
 		capsManager.RestoreCapsLock() // Ignore error in defer
 	}()
->>>>>>> 1cf1cd09
 
 	//Should we skip next character in string
 	//Used if we found some escape sequence
