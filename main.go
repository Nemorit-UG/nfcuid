--- conflicted
+++ resolved
@@ -52,8 +52,6 @@
 	// Initialize notification manager
 	notificationManager := NewNotificationManager(config)
 
-<<<<<<< HEAD
-=======
 	// Initialize update checker and check for updates if enabled
 	if config.Updates.Enabled && config.Updates.CheckOnStartup {
 		updateChecker := NewUpdateChecker(config, notificationManager)
@@ -65,7 +63,6 @@
 		}()
 	}
 
->>>>>>> 6e708383
 	// Initialize audio manager
 	audioManager := NewAudioManager(config)
 
